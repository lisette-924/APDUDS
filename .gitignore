--- conflicted
+++ resolved
@@ -11,14 +11,12 @@
 .gitconfig
 .lesshst
 test.py
-<<<<<<< HEAD
-=======
+api_key.txt
 *.bash_history
 
 
 
 #Ignore private API key
->>>>>>> 344fb5e6
 api_key.txt
 
 # Byte-compiled / optimized / DLL files
