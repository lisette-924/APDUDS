"""Main script of APDUDS. Running this script (with either main or tester) starts
the entire software.

This script requires that `matplotlib` and `pandas` be installed within the Python
environment you are running this script in, as well as all the packages required
by the modules `osm_extractor`, `plotter`, `terminal`, `swmm_formater` and `attribute_calculator`.

This file contains the following functions:

    * step_1 - Runs the network creation step of the software
    * step_2 - Runs the attribute calculation step of the software
    * step_3 - Runs the SWMM file creation step of the software
    * main - Starts the software in it's entirity. Run this function to run the entire software
    * tester - Only used for testing, can also be used for a terminal-skipping run of the software
"""

import warnings
from pandas import DataFrame
from swmm_formater import swmm_file_creator
from osm_extractor import extractor, cleaner, splitter
from plotter import network_plotter, voronoi_plotter, height_contour_plotter, diameter_map
from terminal import step_1_input, step_2_input, step_3_input, area_check
from attribute_calculator import attribute_calculation
from matplotlib import pyplot as plt
warnings.simplefilter(action='ignore', category=FutureWarning)
warnings.simplefilter(action='ignore', category=UserWarning)


def step_1(coords: list[float], space: int, block: bool = False):
    """Preform the network creation step of the software by running the appropriate functions.
    Also display some graphs which are relevent to the results of these functions

    Args:
        coords (list[float]): The north, south, east and west coordinates of the desired area
        space (int): The maximum allowable manhole spacing
        block (bool, optional): Decides wether displaying the graph pauses the run.
        Defaults to False.

    Returns:
        tuple[DataFrame, DataFrame]: The node and conduit data of the created network
    """

    print("\nStarting the OpenStreetMap download. This may take some time, please only close the \
software after 5 minutes of no response....")
    nodes, edges = extractor(coords)

    print("Completed the OpenStreetMap download, starting the data cleaning...")
    filtered_nodes, filtered_edges = cleaner(nodes, edges)

    print("Completed the data cleaning, started the conduit splitting...")
    split_nodes, split_edges = splitter(filtered_nodes, filtered_edges, space)

    print("Completed the conduit splitting, plotting graphs...")
    _ = plt.figure()
    network_plotter(split_nodes, split_edges, 111, numbered=True)
    plt.show(block=block)

    return split_nodes, split_edges


def step_2(nodes: DataFrame, edges: DataFrame, settings: dict, block: bool = False):
    """Preform the attribute calculation step of the software by running the appropiate functions.
    Also display some graphs which are relevent to the results of these functions

    Args:
        nodes (DataFrame): The node data for a network
        edges (DataFrame): The conduit data for a network
        settings (dict): The parameters for a network

    Returns:
        tuple[DataFrame, DataFrame, freud.locality.voronoi]: Node and conduit data with updated
        values for the attributes, as well as a voronoi object for use in the SWMM file creation
    """

    print("\nStarting the attribute calculation step...")
    nodes, edges, voro = attribute_calculation(nodes, edges, settings)
    print("Completed the attribute calculations, plotting graphs...")

    fig = plt.figure()
    voronoi_plotter(nodes, voro, 221)
    height_contour_plotter(nodes, edges, 222, fig)
    diameter_map(nodes, edges, 223)

    fig.tight_layout()
    plt.show(block=block)

    return nodes, edges, voro

def step_3(nodes: DataFrame, edges: DataFrame, voro, settings: dict):
    """Preform the SWMM file creation step of the software by running the appropriate functions.

    Args:
        nodes (DataFrame): The node data for a network
        edges (DataFrame): The conduit data for a network
        voro (freud.locality.voronoi): Voronoi object of the nodes of a network
        settings (dict): The parameters for a network
    """

    print("\nStarting the SWMM file creation...")
    swmm_file_creator(nodes, edges, voro, settings)
    print("Completed the SWMM file creation.")


def main():
    """Running this function starts the software in its entirety.
    Run this function if you want to use the software in the intended way
    """

    coords, space = step_1_input()
    nodes, edges = step_1(coords, space)

    settings = step_2_input()
    nodes, edges, voro = step_2(nodes, edges, settings)

    settings.update(step_3_input())
    step_3(nodes, edges, voro, settings)



def tester():
    """Only used for testing, but can also be used as a way to run the program as intended,
    while skipping the terminal interaction stage.
    """

    test_coords = [51.9291, 51.9200, 4.8381, 4.8163] #Grootammers
    # test_coords = [51.92094, 51.91054, 4.33346, 4.31215] #coords with highway
    test_space = 200

    area_check(test_coords, 5)
    nodes, edges = step_1(test_coords, test_space, block=True)


<<<<<<< HEAD
    test_settings = {"outfalls":[108],
                     "overflows":[23, 65, 118],
=======
    test_settings = {"outfalls":[104],
                     "overflows":[115, 62, 96],
>>>>>>> 365f02f0
                     "min_depth":1.1,
                     "min_slope":1/500,
                     "peak_rain": 36,
                     "perc_inp": 50,
                     "diam_list": [0.25, 0.5, 0.6, 0.75, 1.0, 1.25, 1.5, 2.0, 2.5, 3],
                     "filename": "test_swmm",
                     "max_slope": 1/450,
                     "duration": 2,
                     "polygons": "n"}

    nodes, edges, voro = step_2(nodes, edges, test_settings, block=True)

    step_3(nodes, edges, voro, test_settings)


if __name__ == "__main__":
    tester()<|MERGE_RESOLUTION|>--- conflicted
+++ resolved
@@ -130,13 +130,8 @@
     nodes, edges = step_1(test_coords, test_space, block=True)
 
 
-<<<<<<< HEAD
-    test_settings = {"outfalls":[108],
-                     "overflows":[23, 65, 118],
-=======
     test_settings = {"outfalls":[104],
                      "overflows":[115, 62, 96],
->>>>>>> 365f02f0
                      "min_depth":1.1,
                      "min_slope":1/500,
                      "peak_rain": 36,
